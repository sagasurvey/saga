"""
SAGA package version
"""
<<<<<<< HEAD
__version__ = "0.71.0"
=======
__version__ = "0.71.1"
>>>>>>> f40e71c0
<|MERGE_RESOLUTION|>--- conflicted
+++ resolved
@@ -1,8 +1,5 @@
 """
 SAGA package version
 """
-<<<<<<< HEAD
-__version__ = "0.71.0"
-=======
-__version__ = "0.71.1"
->>>>>>> f40e71c0
+
+__version__ = "0.72.0"